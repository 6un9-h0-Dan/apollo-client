--- conflicted
+++ resolved
@@ -203,15 +203,9 @@
    * a description of store reactivity.
    *
    */
-<<<<<<< HEAD
-  public watchQuery<T>(options: WatchQueryOptions): ObservableQuery<T> {
-=======
   public watchQuery<T, TVariables = OperationVariables>(
     options: WatchQueryOptions<TVariables>,
   ): ObservableQuery<T> {
-    this.initQueryManager();
-
->>>>>>> bf856f8c
     if (this.defaultOptions.watchQuery) {
       options = {
         ...this.defaultOptions.watchQuery,
@@ -240,15 +234,9 @@
    * describe how this query should be treated e.g. whether it should hit the
    * server at all or just resolve from the cache, etc.
    */
-<<<<<<< HEAD
-  public query<T>(options: QueryOptions): Promise<ApolloQueryResult<T>> {
-=======
   public query<T, TVariables = OperationVariables>(
     options: QueryOptions<TVariables>,
   ): Promise<ApolloQueryResult<T>> {
-    this.initQueryManager();
-
->>>>>>> bf856f8c
     if (this.defaultOptions.query) {
       options = { ...this.defaultOptions.query, ...options } as QueryOptions<
         TVariables
@@ -277,15 +265,9 @@
    *
    * It takes options as an object with the following keys and values:
    */
-<<<<<<< HEAD
-  public mutate<T>(options: MutationOptions<T>): Promise<FetchResult<T>> {
-=======
   public mutate<T, TVariables = OperationVariables>(
     options: MutationOptions<T, TVariables>,
   ): Promise<FetchResult<T>> {
-    this.initQueryManager();
-
->>>>>>> bf856f8c
     if (this.defaultOptions.mutate) {
       options = {
         ...this.defaultOptions.mutate,
@@ -300,17 +282,10 @@
    * This subscribes to a graphql subscription according to the options specified and returns an
    * {@link Observable} which either emits received data or an error.
    */
-<<<<<<< HEAD
-  public subscribe<T = any>(options: SubscriptionOptions): Observable<T> {
-    return this.initQueryManager().startGraphQLSubscription(options);
-=======
   public subscribe<T = any, TVariables = OperationVariables>(
     options: SubscriptionOptions<TVariables>,
   ): Observable<T> {
-    this.initQueryManager();
-
-    return this.queryManager.startGraphQLSubscription(options);
->>>>>>> bf856f8c
+    return this.initQueryManager().startGraphQLSubscription(options);
   }
 
   /**
