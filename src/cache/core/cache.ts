import { DocumentNode } from 'graphql';
import { wrap } from 'optimism';

import {
  StoreObject,
  Reference,
  getFragmentQueryDocument,
} from '../../utilities';
import { DataProxy } from './types/DataProxy';
import { Cache } from './types/Cache';

export type Transaction<T> = (c: ApolloCache<T>) => void;

export abstract class ApolloCache<TSerialized> implements DataProxy {
  // required to implement
  // core API
  public abstract read<TData = any, TVariables = any>(
    query: Cache.ReadOptions<TVariables, TData>,
  ): TData | null;
  public abstract write<TData = any, TVariables = any>(
    write: Cache.WriteOptions<TData, TVariables>,
  ): Reference | undefined;
  public abstract diff<T>(query: Cache.DiffOptions): Cache.DiffResult<T>;
<<<<<<< HEAD
  public abstract watch<TData = any, TVariables = any>(
    watch: Cache.WatchOptions<TData, TVariables>,
  ): () => void;
  public abstract reset(): Promise<void>;
=======
  public abstract watch(watch: Cache.WatchOptions): () => void;

  // Empty the cache and restart all current watches (unless
  // options.discardWatches is true).
  public abstract reset(options?: Cache.ResetOptions): Promise<void>;
>>>>>>> a1af48f8

  // Remove whole objects from the cache by passing just options.id, or
  // specific fields by passing options.field and/or options.args. If no
  // options.args are provided, all fields matching options.field (even
  // those with arguments) will be removed. Returns true iff any data was
  // removed from the cache.
  public abstract evict(options: Cache.EvictOptions): boolean;

  // initializer / offline / ssr API
  /**
   * Replaces existing state in the cache (if any) with the values expressed by
   * `serializedState`.
   *
   * Called when hydrating a cache (server side rendering, or offline storage),
   * and also (potentially) during hot reloads.
   */
  public abstract restore(
    serializedState: TSerialized,
  ): ApolloCache<TSerialized>;

  /**
   * Exposes the cache's complete state, in a serializable format for later restoration.
   */
  public abstract extract(optimistic?: boolean): TSerialized;

  // Optimistic API

  public abstract removeOptimistic(id: string): void;

  // Transactional API

  // The batch method is intended to replace/subsume both performTransaction
  // and recordOptimisticTransaction, but performTransaction came first, so we
  // provide a default batch implementation that's just another way of calling
  // performTransaction. Subclasses of ApolloCache (such as InMemoryCache) can
  // override the batch method to do more interesting things with its options.
  public batch<U>(options: Cache.BatchOptions<this, U>): U {
    const optimisticId =
      typeof options.optimistic === "string" ? options.optimistic :
      options.optimistic === false ? null : void 0;
    let updateResult: U;
    this.performTransaction(
      () => updateResult = options.update(this),
      optimisticId,
    );
    return updateResult!;
  }

  public abstract performTransaction(
    transaction: Transaction<TSerialized>,
    // Although subclasses may implement recordOptimisticTransaction
    // however they choose, the default implementation simply calls
    // performTransaction with a string as the second argument, allowing
    // performTransaction to handle both optimistic and non-optimistic
    // (broadcast-batching) transactions. Passing null for optimisticId is
    // also allowed, and indicates that performTransaction should apply
    // the transaction non-optimistically (ignoring optimistic data).
    optimisticId?: string | null,
  ): void;

  public recordOptimisticTransaction(
    transaction: Transaction<TSerialized>,
    optimisticId: string,
  ) {
    this.performTransaction(transaction, optimisticId);
  }

  // Optional API

  public transformDocument(document: DocumentNode): DocumentNode {
    return document;
  }

  public identify(object: StoreObject | Reference): string | undefined {
    return;
  }

  public gc(): string[] {
    return [];
  }

  public modify(options: Cache.ModifyOptions): boolean {
    return false;
  }

  // Experimental API

  public transformForLink(document: DocumentNode): DocumentNode {
    return document;
  }

  // DataProxy API
  /**
   *
   * @param options
   * @param optimistic
   */
  public readQuery<QueryType, TVariables = any>(
    options: Cache.ReadQueryOptions<QueryType, TVariables>,
    optimistic = !!options.optimistic,
  ): QueryType | null {
    return this.read({
      ...options,
      rootId: options.id || 'ROOT_QUERY',
      optimistic,
    });
  }

  // Make sure we compute the same (===) fragment query document every
  // time we receive the same fragment in readFragment.
  private getFragmentDoc = wrap(getFragmentQueryDocument);

  public readFragment<FragmentType, TVariables = any>(
    options: Cache.ReadFragmentOptions<FragmentType, TVariables>,
    optimistic = !!options.optimistic,
  ): FragmentType | null {
    return this.read({
      ...options,
      query: this.getFragmentDoc(options.fragment, options.fragmentName),
      rootId: options.id,
      optimistic,
    });
  }

  public writeQuery<TData = any, TVariables = any>({
    id,
    data,
    ...options
  }: Cache.WriteQueryOptions<TData, TVariables>): Reference | undefined {
    return this.write(Object.assign(options, {
      dataId: id || 'ROOT_QUERY',
      result: data,
    }));
  }

  public writeFragment<TData = any, TVariables = any>({
    id,
    data,
    fragment,
    fragmentName,
    ...options
  }: Cache.WriteFragmentOptions<TData, TVariables>): Reference | undefined {
    return this.write(Object.assign(options, {
      query: this.getFragmentDoc(fragment, fragmentName),
      dataId: id,
      result: data,
    }));
  }

  public updateQuery<TData = any, TVariables = any>(
    options: Cache.UpdateQueryOptions<TData, TVariables>,
    update: (data: TData | null) => TData | null | void,
  ): TData | null {
    return this.batch({
      update(cache) {
        const value = cache.readQuery<TData, TVariables>(options);
        const data = update(value);
        if (data === void 0 || data === null) return value;
        cache.writeQuery<TData, TVariables>({ ...options, data });
        return data;
      },
    });
  }

  public updateFragment<TData = any, TVariables = any>(
    options: Cache.UpdateFragmentOptions<TData, TVariables>,
    update: (data: TData | null) => TData | null | void,
  ): TData | null {
    return this.batch({
      update(cache) {
        const value = cache.readFragment<TData, TVariables>(options);
        const data = update(value);
        if (data === void 0 || data === null) return value;
        cache.writeFragment<TData, TVariables>({ ...options, data });
        return data;
      },
    });
  }
}<|MERGE_RESOLUTION|>--- conflicted
+++ resolved
@@ -21,18 +21,13 @@
     write: Cache.WriteOptions<TData, TVariables>,
   ): Reference | undefined;
   public abstract diff<T>(query: Cache.DiffOptions): Cache.DiffResult<T>;
-<<<<<<< HEAD
   public abstract watch<TData = any, TVariables = any>(
     watch: Cache.WatchOptions<TData, TVariables>,
   ): () => void;
-  public abstract reset(): Promise<void>;
-=======
-  public abstract watch(watch: Cache.WatchOptions): () => void;
 
   // Empty the cache and restart all current watches (unless
   // options.discardWatches is true).
   public abstract reset(options?: Cache.ResetOptions): Promise<void>;
->>>>>>> a1af48f8
 
   // Remove whole objects from the cache by passing just options.id, or
   // specific fields by passing options.field and/or options.args. If no
