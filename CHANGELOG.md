--- conflicted
+++ resolved
@@ -1,4 +1,3 @@
-<<<<<<< HEAD
 ## Apollo Client 3.2.0 (not yet released)
 
 ## Bug Fixes
@@ -30,7 +29,7 @@
 
 - Throw if `writeFragment` cannot identify `options.data` when no `options.id` provided. <br/>
   [@jcreighton](https://github.com/jcreighton) in [#6859](https://github.com/apollographql/apollo-client/pull/6859)
-=======
+
 ## Apollo Client 3.1.4
 
 ## Bug Fixes
@@ -40,7 +39,6 @@
 
 - Prevent crash when `pageInfo` and empty `edges` are received by `relayStylePagination`. <br/>
   [@fracmak](https://github.com/fracmak) in [#6918](https://github.com/apollographql/apollo-client/pull/6918)
->>>>>>> b55f6a5d
 
 ## Apollo Client 3.1.3
 
