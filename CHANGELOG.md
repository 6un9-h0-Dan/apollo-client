--- conflicted
+++ resolved
@@ -1,4 +1,3 @@
-<<<<<<< HEAD
 ## Apollo Client 3.5.0 (not yet released)
 
 ### Improvements
@@ -28,6 +27,9 @@
 - The `HttpLink` constructor now accepts an optional `print` function that can be used to customize how GraphQL `DocumentNode` objects are transformed back into strings before they are sent over the network. <br/>
   [@sarahgp](https://github.com/sarahgp) in [#8699](https://github.com/apollographql/apollo-client/pull/8699)
 
+- Make `@apollo/client/testing` a fully-fledged, independent entry point, instead of re-exporting `@apollo/client/utilities/testing` (which was never an entry point and no longer exists). <br/>
+  [@benjamn](https://github.com/benjamn) in [#8769](https://github.com/apollographql/apollo-client/pull/8769)
+
 - A new nested entry point called `@apollo/client/testing/core` has been created. Importing from this entry point instead of `@apollo/client/testing` excludes any React-related dependencies. <br/>
   [@wassim-k](https://github.com/wassim-k) in [#8687](https://github.com/apollographql/apollo-client/pull/8687)
 
@@ -47,15 +49,7 @@
 - Update `zen-observable-ts` to eliminate transitive dependency on `@types/zen-observable`. <br/>
   [@benjamn](https://github.com/benjamn) in [#8695](https://github.com/apollographql/apollo-client/pull/8695)
 
-## Apollo Client 3.4.11 (not yet released)
-=======
 ## Apollo Client 3.4.11
->>>>>>> 5a6aba09
-
-### Improvements
-
-- Make `@apollo/client/testing` a fully-fledged, independent entry point, instead of re-exporting `@apollo/client/utilities/testing` (which was never an entry point and no longer exists). <br/>
-  [@benjamn](https://github.com/benjamn) in [#8769](https://github.com/apollographql/apollo-client/pull/8769)
 
 ### Bug Fixes
 
