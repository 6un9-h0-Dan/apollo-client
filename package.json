--- conflicted
+++ resolved
@@ -100,14 +100,7 @@
     "ts-jest": "23.1.4",
     "tslib": "1.9.3",
     "tslint": "5.12.1",
-<<<<<<< HEAD
-    "typescript": "3.3.1"
-=======
-    "typescript": "3.3.3",
-    "uglify-js": "3.4.9",
-    "webpack": "3.12.0",
-    "webpack-bundle-analyzer": "3.0.3"
->>>>>>> 5217dba1
+    "typescript": "3.3.3"
   },
   "renovate": {
     "extends": [
