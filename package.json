--- conflicted
+++ resolved
@@ -42,11 +42,8 @@
     "lodash.assign": "^4.0.8",
     "lodash.clonedeep": "^4.3.2",
     "lodash.countby": "^4.4.0",
-<<<<<<< HEAD
     "lodash.find": "^4.4.0",
-=======
     "lodash.flatten": "^4.2.0",
->>>>>>> f3c1306a
     "lodash.forown": "^4.1.0",
     "lodash.has": "^4.3.1",
     "lodash.identity": "^3.0.0",
